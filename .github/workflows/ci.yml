# Copyright (c) Microsoft Corporation.
# Licensed under the MIT license.

# This continuous integration pipeline is triggered anytime a user pushes code to the repo.
# This pipeline builds the Wpf project, runs unit tests, then saves the MSIX build artifact.
name:  Wpf Continuous Integration

# Trigger on every master branch push and pull request
on:
  push:
    branches:
      - master
  pull_request:
    branches:
      - master

jobs:

  build:

    strategy:
      matrix:
        targetplatform: [x86, x64]

    runs-on: windows-latest

    env:
      App_Packages_Directory:  AppPackages
      SigningCertificate: GitHubActionsDemo.pfx
      Solution_Path: MyWpfApp.sln
      Test_Project_Path: MyWpfApp.Tests\MyWpfApp.Tests.csproj
      Wpf_Project_Path: MyWpfApp\MyWpfApp.csproj
      Wap_Project_Directory: MyWpfApp.Package
      Wap_Project_Name: MyWpfApp.Package.wapproj

    steps:
    - name: Checkout
      uses: actions/checkout@v2
      with:
        fetch-depth: 0 # avoid shallow clone so nbgv can do its work.

    # Use Nerdbank.GitVersioning to set version variables: https://github.com/AArnott/nbgv
    - name: Use Nerdbank.GitVersioning to set version variables
      uses: aarnott/nbgv@v0.3
      with:
        setAllVars: true

    # Install the .NET Core workload
    - name: Install .NET Core
      uses: actions/setup-dotnet@v1
      with:
        dotnet-version: 3.1.100

    # Add  MsBuild to the PATH: https://github.com/microsoft/setup-msbuild
    - name: Setup MSBuild.exe
      uses: microsoft/setup-msbuild@v1.0.0

    # Update the version before build
    - name: Update manifest version
      run: |
        [xml]$manifest = get-content ".\$env:Wap_Project_Directory\Package.appxmanifest"
        $manifest.Package.Identity.Version = "$env:NBGV_SimpleVersion.0"
        $manifest.save(".\$env:Wap_Project_Directory\Package.appxmanifest")

    # Test
    - name: Execute Unit Tests
      run: dotnet test $env:Test_Project_Path

    # Restore the application
    - name:  Restore the Wpf application to populate the obj folder
      run: msbuild $env:Solution_Path /t:Restore /p:Configuration=$env:Configuration /p:RuntimeIdentifier=$env:RuntimeIdentifier
      env:
        Configuration: Debug
        RuntimeIdentifier: win-${{ matrix.targetplatform }}

    # Decode the Base64 encoded Pfx
    - name: Decode the Pfx
      run: |
        $pfx_cert_byte = [System.Convert]::FromBase64String("${{ secrets.Base64_Encoded_Pfx }}")
        $currentDirectory = Get-Location
        $certificatePath = Join-Path -Path $currentDirectory -ChildPath $env:Wap_Project_Directory -AdditionalChildPath $env:SigningCertificate
        [IO.File]::WriteAllBytes("$certificatePath", $pfx_cert_byte)

    # Build the Windows Application Packaging project
    - name: Build the Windows Application Packaging Project (wapproj)
      run: msbuild $env:Solution_Path /p:Platform=$env:TargetPlatform /p:Configuration=$env:Configuration /p:UapAppxPackageBuildMode=$env:BuildMode /p:AppxBundle=$env:AppxBundle /p:PackageCertificateKeyFile=$env:SigningCertificate /p:PackageCertificatePassword=${{ secrets.Pfx_Key }}
      env:
        AppxBundle: Never
        BuildMode: SideloadOnly
        Configuration: Debug
        TargetPlatform: ${{ matrix.targetplatform }}

    # Remove the .pfx
    - name: Remove the .pfx
      run: Remove-Item -path $env:Wap_Project_Directory\$env:SigningCertificate

    # Upload the MSIX package: https://github.com/marketplace/actions/upload-artifact
    - name: Upload build artifacts
      uses: actions/upload-artifact@v1
      with:
        name: MSIX Package
<<<<<<< HEAD
        path: ${{ env.Wap_Project_Directory }}\${{ env.App_Packages_Directory }}
=======
        path: MyWpfApp.Package\AppPackages\  # Use the full path here because environment variables are not in scope
>>>>>>> 59a4b373
<|MERGE_RESOLUTION|>--- conflicted
+++ resolved
@@ -99,8 +99,4 @@
       uses: actions/upload-artifact@v1
       with:
         name: MSIX Package
-<<<<<<< HEAD
-        path: ${{ env.Wap_Project_Directory }}\${{ env.App_Packages_Directory }}
-=======
-        path: MyWpfApp.Package\AppPackages\  # Use the full path here because environment variables are not in scope
->>>>>>> 59a4b373
+        path: ${{ env.Wap_Project_Directory }}\${{ env.App_Packages_Directory }}